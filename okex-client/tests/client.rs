--- conflicted
+++ resolved
@@ -135,30 +135,6 @@
     assert_eq!(transfer_state.value, "success".to_string());
 
     Ok(())
-<<<<<<< HEAD
-}
-
-#[tokio::test]
-async fn withdraw_to_onchain_address() -> anyhow::Result<()> {
-    let api_key = env::var("OKEX_API_KEY").expect("OKEX_API_KEY not set");
-    let passphrase = env::var("OKEX_PASSPHRASE").expect("OKEX_PASS_PHRASE not set");
-    let secret_key = env::var("OKEX_SECRET_KEY").expect("OKEX_SECRET_KEY not set");
-    let client = OkexClient::new(OkexClientConfig {
-        api_key,
-        passphrase,
-        secret_key,
-    });
-
-    let amount = OKEX_MINIMUM_WITHDRAWAL_AMOUNT;
-    let fee = OKEX_MINIMUM_WITHDRAWAL_FEE;
-    let onchain_address = "bc1qafuzw5ga4perwsugcmaecjc5epydsqaj7cwk7j".to_string();
-    let withdraw_id = client
-        .withdraw_btc_onchain(amount, fee, onchain_address)
-        .await?;
-
-    assert!(withdraw_id.value.len() == 8);
-
-    Ok(())
 }
 
 #[tokio::test]
@@ -204,6 +180,4 @@
     assert_eq!(position, "position");
 
     Ok(())
-=======
->>>>>>> 07290c29
 }